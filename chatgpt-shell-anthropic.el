--- conflicted
+++ resolved
@@ -57,13 +57,7 @@
 (defcustom chatgpt-shell-anthropic-thinking-budget-tokens nil
   "The token budget allocated for Anthropic model thinking.
 
-<<<<<<< HEAD
 nil means to use the maximum number of thinking tokens allowed."
-=======
-Needs `chatgpt-shell-anthropic-thinking-budget-tokens' set to
-non-nil.  nil means to use the maximum number of thinking tokens
-allowed."
->>>>>>> 00e58f21
   :type '(choice integer (const nil))
   :group 'chatgpt-shell)
 
