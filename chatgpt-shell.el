--- conflicted
+++ resolved
@@ -51,7 +51,6 @@
   :type 'string
   :group 'chatgpt-shell)
 
-<<<<<<< HEAD
 (defcustom chatgpt-shell-model-version "gpt-3.5-turbo"
   "The used OpenAI model.
 
@@ -76,9 +75,8 @@
   :type '(choice integer
                  (const nil))
   :group 'chatgpt-shell)
-=======
+
 (defvar chatgpt-shell--log-buffer-name "*chatgpt-shell-log*")
->>>>>>> 0491ae95
 
 (defvar chatgpt-shell--input)
 
