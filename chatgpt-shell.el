;;; chatgpt-shell.el --- ChatGPT shell + buffer insert commands  -*- lexical-binding: t -*-

;; Copyright (C) 2023 Alvaro Ramirez

;; Author: Alvaro Ramirez https://xenodium.com
;; URL: https://github.com/xenodium/chatgpt-shell
;; Version: 0.77.1
;; Package-Requires: ((emacs "27.1") (shell-maker "0.42.1"))

;; This package is free software; you can redistribute it and/or modify
;; it under the terms of the GNU General Public License as published by
;; the Free Software Foundation; either version 3, or (at your option)
;; any later version.

;; This package is distributed in the hope that it will be useful,
;; but WITHOUT ANY WARRANTY; without even the implied warranty of
;; MERCHANTABILITY or FITNESS FOR A PARTICULAR PURPOSE.  See the
;; GNU General Public License for more details.

;; You should have received a copy of the GNU General Public License
;; along with GNU Emacs.  If not, see <https://www.gnu.org/licenses/>.

;;; Commentary:

;; `chatgpt-shell' is a comint-based ChatGPT shell for Emacs.
;;
;; You must set `chatgpt-shell-openai-key' to your key before using.
;;
;; Run `chatgpt-shell' to get a ChatGPT shell.
;;
;; Note: This is young package still.  Please report issues or send
;; patches to https://github.com/xenodium/chatgpt-shell
;;
;; Support the work https://github.com/sponsors/xenodium

;;; Code:

(require 'esh-mode)
(require 'eshell)
(require 'find-func)
(require 'ielm)
(require 'shell-maker)

(defcustom chatgpt-shell-openai-key nil
  "OpenAI key as a string or a function that loads and returns it."
  :type '(choice (function :tag "Function")
                 (string :tag "String"))
  :group 'chatgpt-shell)

(defcustom chatgpt-shell-additional-curl-options nil
  "Additional options for `curl' command."
  :type '(repeat (string :tag "String"))
  :group 'chatgpt-shell)

(defcustom chatgpt-shell-auth-header
  (lambda ()
    (format "Authorization: Bearer %s" (chatgpt-shell-openai-key)))
  "Function to generate the request's `Authorization' header string."
  :type '(function :tag "Function")
  :group 'chatgpt-shell)

(defcustom chatgpt-shell-request-timeout 600
  "How long to wait for a request to time out in seconds."
  :type 'integer
  :group 'chatgpt-shell)

(defcustom chatgpt-shell-default-prompts
  '("Write a unit test for the following code:"
    "Refactor the following code so that "
    "Summarize the output of the following command:"
    "What's wrong with this command?"
    "Explain what the following code does:")
  "List of default prompts to choose from."
  :type '(repeat string)
  :group 'chatgpt-shell)

(defcustom chatgpt-shell-prompt-header-describe-code
  "What does the following code do?"
  "Prompt header of `describe-code`."
  :type 'string
  :group 'chatgpt-shell)

(defcustom chatgpt-shell-prompt-header-write-git-commit
  "Please help me write a git commit message for the following commit:"
  "Prompt header of `git-commit`."
  :type 'string
  :group 'chatgpt-shell)

(defcustom chatgpt-shell-prompt-header-refactor-code
  "Please help me refactor the following code.
   Please reply with the refactoring explanation in English, refactored code, and diff between two versions.
   Please ignore the comments and strings in the code during the refactoring.
   If the code remains unchanged after refactoring, please say 'No need to refactor'."
  "Prompt header of `refactor-code`."
  :type 'string
  :group 'chatgpt-shell)

(defcustom chatgpt-shell-prompt-header-generate-unit-test
  "Please help me generate unit-test following function:"
  "Prompt header of `generate-unit-test`."
  :type 'string
  :group 'chatgpt-shell)

(defcustom chatgpt-shell-prompt-header-proofread-region
  "Please help me proofread the following text with English:"
  "Promt header of `proofread-region`."
  :type 'string
  :group 'chatgpt-shell)

(defcustom chatgpt-shell-prompt-header-whats-wrong-with-last-command
  "What's wrong with this command?"
  "Prompt header of `whats-wrong-with-last-command`."
  :type 'string
  :group 'chatgpt-shell)

(defcustom chatgpt-shell-prompt-header-eshell-summarize-last-command-output
  "Summarize the output of the following command:"
  "Prompt header of `eshell-summarize-last-command-output`."
  :type 'string
  :group 'chatgpt-shell)

(defcustom chatgpt-shell-prompt-query-response-style 'other-buffer
  "Determines the prompt style when invoking from other buffers.

`'inline' inserts responses into current buffer.
`'other-buffer' inserts responses into a transient buffer.
`'shell' inserts responses and focuses the shell

Note: in all cases responses are written to the shell to keep context."
  :type '(choice (const :tag "Inline" inline)
                 (const :tag "Other Buffer" other-buffer)
                 (const :tag "Shell" shell))
  :group 'chatgpt)

(defcustom chatgpt-shell-after-command-functions nil
  "Abnormal hook (i.e. with parameters) invoked after each command.

This is useful if you'd like to automatically handle or suggest things
post execution.

For example:

\(add-hook `chatgpt-shell-after-command-functions'
   (lambda (command output)
     (message \"Command: %s\" command)
     (message \"Output: %s\" output)))"
  :type 'hook
  :group 'shell-maker)

(defvaralias 'chatgpt-shell-display-function 'shell-maker-display-function)

(defvaralias 'chatgpt-shell-read-string-function 'shell-maker-read-string-function)

(defvaralias 'chatgpt-shell-logging 'shell-maker-logging)

(defvaralias 'chatgpt-shell-history-path 'shell-maker-history-path)

(defalias 'chatgpt-shell-save-session-transcript #'shell-maker-save-session-transcript)

(defvar chatgpt-shell--prompt-history nil)

(defcustom chatgpt-shell-language-mapping '(("elisp" . "emacs-lisp")
                                            ("objective-c" . "objc")
                                            ("objectivec" . "objc")
                                            ("cpp" . "c++"))
  "Maps external language names to Emacs names.

Use only lower-case names.

For example:

                  lowercase      Emacs mode (without -mode)
Objective-C -> (\"objective-c\" . \"objc\")"
  :type '(repeat (cons string string))
  :group 'chatgpt-shell)

(defcustom chatgpt-shell-babel-headers '(("dot" . ((:file . "<temp-file>.png")))
                                         ("ditaa" . ((:file . "<temp-file>.png")))
                                         ("objc" . ((:results . "output")))
                                         ("python" . ((:python . "python3")))
                                         ("swiftui" . ((:results . "file")))
                                         ("c++" . ((:results . "raw")))
                                         ("c" . ((:results . "raw"))))
  "Additional headers to make babel blocks work.

Please submit contributions so more things work out of the box."
  :type '(repeat (cons string string))
  :group 'chatgpt-shell)

(defcustom chatgpt-shell-source-block-actions
  nil
  "Block actions for known languages.

Can be used compile or run source block at point."
  :type '(list (cons string
                     (list (cons 'primary-action-confirmation string)
                           (cons 'primary-action function))))
  :group 'chatgpt-shell)

(defcustom chatgpt-shell-model-versions
  '("gpt-3.5-turbo"
    "gpt-3.5-turbo-0613"
    "gpt-4"
    "gpt-4-0613")
  "The list of ChatGPT OpenAI models to swap from.

The list of models supported by /v1/chat/completions endpoint is
documented at
https://platform.openai.com/docs/models/model-endpoint-compatibility."
  :type '(repeat string)
  :group 'chatgpt-shell)

(defcustom chatgpt-shell-model-version 0
  "The active ChatGPT OpenAI model index.

See `chatgpt-shell-model-versions' for available model versions.

Swap using `chatgpt-shell-swap-model-version'.

The list of models supported by /v1/chat/completions endpoint is
documented at
https://platform.openai.com/docs/models/model-endpoint-compatibility."
  :type '(choice (string :tag "String")
                 (integer :tag "Integer")
                 (const :tag "Nil" nil))
  :group 'chatgpt-shell)

(defcustom chatgpt-shell-model-temperature nil
  "What sampling temperature to use, between 0 and 2, or nil.

Higher values like 0.8 will make the output more random, while
lower values like 0.2 will make it more focused and
deterministic.  Value of nil will not pass this configuration to
the model.

See
https://platform.openai.com/docs/api-reference/completions\
/create#completions/create-temperature
for details."
  :type '(choice (float :tag "Float")
                 (const :tag "Nil" nil))
  :group 'chatgpt-shell)

(defun chatgpt-shell--append-system-info (text)
  "Append system info to TEXT."
  (cond ((eq system-type 'darwin)
         (concat text
                 "\n# System info\n"
                 "\n## OS details\n"
                 (string-trim (shell-command-to-string "sw_vers"))
                 "\n## Editor\n"
                 (emacs-version)))
        ((or (eq system-type 'gnu/linux)
             (eq system-type 'gnu/kfreebsd))
         (concat text
                 "\n# System info\n"
                 "\n## OS details\n"
                 (string-trim (shell-command-to-string "uname -a"))
                 "\n## Editor\n"
                 (emacs-version)))
        ((eq system-type 'windows-nt)
         (concat text
                 "\n# System info\n"
                 "\n## OS details\n"
                 (string-trim (shell-command-to-string "ver"))
                 "\n## Editor\n"
                 (emacs-version)))
        (t
         (concat text
                 "\n# System info\n"
                 "\n## OS details\n"
                 (format "%s" system-type)
                 "\n## Editor\n"
                 (emacs-version)))))

(defcustom chatgpt-shell-system-prompts
  `(("General" . "You use markdown liberally to structure responses. Always show code snippets in markdown blocks with language labels.")
    ;; Based on https://github.com/benjamin-asdf/dotfiles/blob/8fd18ff6bd2a1ed2379e53e26282f01dcc397e44/mememacs/.emacs-mememacs.d/init.el#L768
    ("Programming" . ,(chatgpt-shell--append-system-info
                       "The user is a programmer with very limited time.
                        You treat their time as precious. You do not repeat obvious things, including their query.
                        You are as concise as possible in responses.
                        You never apologize for confusions because it would waste their time.
                        You use markdown liberally to structure responses.
                        Always show code snippets in markdown blocks with language labels.
                        Don't explain code snippets.
                        Whenever you output updated code for the user, only show diffs, instead of entire snippets."))
    ("Positive Programming" . ,(chatgpt-shell--append-system-info
                       "Your goal is to help the user become an amazing computer programmer.
                        You are positive and encouraging.
                        You love see them learn.
                        You do not repeat obvious things, including their query.
                        You are as concise in responses. You always guide the user go one level deeper and help them see patterns.
                        You never apologize for confusions because it would waste their time.
                        You use markdown liberally to structure responses. Always show code snippets in markdown blocks with language labels.
                        Don't explain code snippets. Whenever you output updated code for the user, only show diffs, instead of entire snippets.")))

  "List of system prompts to choose from.

If prompt is a cons, its car will be used as a title to display.

For example:

\(\"Translating\" . \"You are a helpful English to Spanish assistant.\")\"
\(\"Programming\" . \"The user is a programmer with very limited time...\")"
  :type '(repeat (choice (cons string string) string))
  :group 'chatgpt-shell)

(defcustom chatgpt-shell-system-prompt 1 ;; Concise
  "The system prompt `chatgpt-shell-system-prompts' index.

Or nil if none."
  :type '(choice (string :tag "String")
                 (integer :tag "Integer"))
  :group 'chatgpt-shell)

(defun chatgpt-shell-model-version ()
  "Return active model version."
  (cond ((stringp chatgpt-shell-model-version)
         chatgpt-shell-model-version)
        ((integerp chatgpt-shell-model-version)
         (nth chatgpt-shell-model-version
              chatgpt-shell-model-versions))
        (t
         nil)))

(defun chatgpt-shell-system-prompt ()
  "Return active system prompt."
  (cond ((stringp chatgpt-shell-system-prompt)
         chatgpt-shell-system-prompt)
        ((integerp chatgpt-shell-system-prompt)
         (let ((prompt (nth chatgpt-shell-system-prompt
                            chatgpt-shell-system-prompts)))
           (if (consp prompt)
               (cdr prompt)
             prompt)))
        (t
         nil)))

(defun chatgpt-shell-swap-system-prompt ()
  "Swap system prompt from `chatgpt-shell-system-prompts'."
  (interactive)
  (unless (eq major-mode 'chatgpt-shell-mode)
    (user-error "Not in a shell"))
  (let ((choice (completing-read
                 "System prompt: "
                 (append
                  (list "None")
                  (seq-map (lambda (item)
                             (if (consp item)
                                 (concat
                                  (car item)
                                  (propertize (concat "<<prompt>>"
                                                      (cdr item))
                                              'invisible t))
                               (truncate-string-to-width
                                (nth 0 (split-string item "\n"))
                                (window-body-width))))
                           chatgpt-shell-system-prompts)))))
    (if (or (string-equal choice "None")
            (string-empty-p (string-trim choice)))
        (setq-local chatgpt-shell-system-prompt nil)
      (setq-local chatgpt-shell-system-prompt
            (or (seq-position chatgpt-shell-system-prompts choice
                              (lambda (item prefix)
                                ;; Some items are of the form:
                                ;;   Programing<<prompt>>The user is a programmer.
                                (if-let ((parts (split-string choice "<<prompt>>"))
                                         (prompt (when (> (length parts) 1)
                                                   (cons (nth 0 parts)
                                                         (nth 1 parts)))))
                                    (equal item prompt)
                                  (if (consp item)
                                      nil ;; Different type / no matching.
                                    (string-prefix-p prefix item)))))
                choice))))
  (chatgpt-shell--update-prompt t)
  (chatgpt-shell-interrupt nil))

(defun chatgpt-shell-load-awesome-prompts ()
  "Load `chatgpt-shell-system-prompts' from awesome-chatgpt-prompts.

Downloaded from https://github.com/f/awesome-chatgpt-prompts."
  (interactive)
  (unless (fboundp 'pcsv-parse-file)
    (user-error "Please install pcsv"))
  (require 'pcsv)
  (let ((csv-path (concat (temporary-file-directory) "awesome-chatgpt-prompts.csv")))
    (url-copy-file "https://raw.githubusercontent.com/f/awesome-chatgpt-prompts/main/prompts.csv"
                   csv-path t)
    (setq chatgpt-shell-system-prompts
         (map-merge 'list
                    chatgpt-shell-system-prompts
                    ;; Based on Daniel Gomez's parsing code from
                    ;; https://github.com/xenodium/chatgpt-shell/issues/104
                    (seq-sort (lambda (rhs lhs)
                                (string-lessp (car rhs)
                                              (car lhs)))
                              (cdr
                               (mapcar
                                (lambda (row)
                                  (cons (car row)
                                        (cadr row)))
                                (pcsv-parse-file csv-path))))))
    (message "Loaded awesome-chatgpt-prompts")
    (setq chatgpt-shell-system-prompt nil)
    (chatgpt-shell--update-prompt t)
    (chatgpt-shell-interrupt nil)
    (chatgpt-shell-swap-system-prompt)))

(defun chatgpt-shell-swap-model-version ()
  "Swap model version from `chatgpt-shell-model-versions'."
  (interactive)
  (unless (eq major-mode 'chatgpt-shell-mode)
    (user-error "Not in a shell"))
  (setq-local chatgpt-shell-model-version
              (completing-read "Model version: "
                               (if (> (length chatgpt-shell-model-versions) 1)
                                   (seq-remove
                                    (lambda (item)
                                      (string-equal item (chatgpt-shell-model-version)))
                                    chatgpt-shell-model-versions)
                                 chatgpt-shell-model-versions) nil t))
  (chatgpt-shell--update-prompt t)
  (chatgpt-shell-interrupt nil))

(defcustom chatgpt-shell-streaming t
  "Whether or not to stream ChatGPT responses (show chunks as they arrive)."
  :type 'boolean
  :group 'chatgpt-shell)

(defcustom chatgpt-shell-highlight-blocks t
  "Whether or not to highlight source blocks."
  :type 'boolean
  :group 'chatgpt-shell)

(defcustom chatgpt-shell-transmitted-context-length
  #'chatgpt-shell--approximate-context-length
  "Controls the amount of context provided to chatGPT.

This context needs to be transmitted to the API on every request.
ChatGPT reads the provided context on every request, which will
consume more and more prompt tokens as your conversation grows.
Models do have a maximum token limit, however.

A value of nil will send full chat history (the full contents of
the comint buffer), to ChatGPT.

A value of 0 will not provide any context.  This is the cheapest
option, but ChatGPT can't look back on your conversation.

A value of 1 will send only the latest prompt-completion pair as
context.

A Value > 1 will send that amount of prompt-completion pairs to
ChatGPT.

A function `(lambda (tokens-per-message tokens-per-name messages))'
returning length.  Can use custom logic to enable a shifting context
window."
  :type '(choice (integer :tag "Integer")
                 (const :tag "Not set" nil)
                 (function :tag "Function"))
  :group 'chatgpt-shell)

(defcustom chatgpt-shell-api-url-base "https://api.openai.com"
  "OpenAI API's base URL.

`chatgpt-shell--api-url' =
   `chatgpt-shell--api-url-base' + `chatgpt-shell--api-url-path'

If you use ChatGPT through a proxy service, change the URL base."
  :type 'string
  :safe #'stringp
  :group 'chatgpt-shell)

(defcustom chatgpt-shell-api-url-path "/v1/chat/completions"
  "OpenAI API's URL path.

`chatgpt-shell--api-url' =
   `chatgpt-shell--api-url-base' + `chatgpt-shell--api-url-path'"
  :type 'string
  :safe #'stringp
  :group 'chatgpt-shell)

(defcustom chatgpt-shell-welcome-function #'shell-maker-welcome-message
  "Function returning welcome message or nil for no message.

See `shell-maker-welcome-message' as an example."
  :type 'function
  :group 'chatgpt-shell)

(defvar chatgpt-shell--config
  (make-shell-maker-config
   :name "ChatGPT"
   :validate-command
   (lambda (_command)
     (unless chatgpt-shell-openai-key
       "Variable `chatgpt-shell-openai-key' needs to be set to your key.

Try M-x set-variable chatgpt-shell-openai-key

or

(setq chatgpt-shell-openai-key \"my-key\")"))
   :execute-command
   (lambda (_command history callback error-callback)
     (shell-maker-async-shell-command
      (chatgpt-shell--make-curl-request-command-list
       (chatgpt-shell--make-payload history))
      chatgpt-shell-streaming
      #'chatgpt-shell--extract-chatgpt-response
      callback
      error-callback))
   :on-command-finished
   (lambda (command output)
     (chatgpt-shell--put-source-block-overlays)
     (run-hook-with-args 'chatgpt-shell-after-command-functions
                         command output))
   :redact-log-output
   (lambda (output)
     (if (chatgpt-shell-openai-key)
         (replace-regexp-in-string (regexp-quote (chatgpt-shell-openai-key))
                                   "SK-REDACTED-OPENAI-KEY"
                                   output)
       output))))

(defalias 'chatgpt-shell-clear-buffer #'comint-clear-buffer)

(defalias 'chatgpt-shell-explain-code #'chatgpt-shell-describe-code)

;; Aliasing enables editing as text in babel.
(defalias 'chatgpt-shell-mode #'text-mode)

(shell-maker-define-major-mode chatgpt-shell--config)

;;;###autoload
(defun chatgpt-shell (&optional new-session)
  "Start a ChatGPT shell interactive command.

With NEW-SESSION, start a new session."
  (interactive "P")
  (chatgpt-shell-start nil new-session))

(defun chatgpt-shell-start (&optional no-focus new-session)
  "Start a ChatGPT shell programmatically.

Set NO-FOCUS to start in background.

Set NEW-SESSION to start a separate new session."
  (let* ((chatgpt-shell--config
          (let ((config (copy-sequence chatgpt-shell--config)))
            (setf (shell-maker-config-prompt config)
                  (car (chatgpt-shell--prompt-pair)))
            (setf (shell-maker-config-prompt-regexp config)
                  (cdr (chatgpt-shell--prompt-pair)))
            config))
         (shell-buffer
          (shell-maker-start chatgpt-shell--config
                             no-focus
                             chatgpt-shell-welcome-function
                             new-session
                             (if (chatgpt-shell--primary-buffer)
                                 (buffer-name (chatgpt-shell--primary-buffer))
                               (chatgpt-shell--make-buffer-name)))))
    (unless (chatgpt-shell--primary-buffer)
      (chatgpt-shell--set-primary-buffer shell-buffer))
    (let ((version chatgpt-shell-model-version)
          (system-prompt chatgpt-shell-system-prompt))
      (with-current-buffer shell-buffer
        (setq-local chatgpt-shell-model-version version)
        (setq-local chatgpt-shell-system-prompt system-prompt)
        (chatgpt-shell--update-prompt t)))
    ;; Disabling advice for now. It gets in the way.
    ;; (advice-add 'keyboard-quit :around #'chatgpt-shell--adviced:keyboard-quit)
    (define-key chatgpt-shell-mode-map (kbd "C-M-h")
      #'chatgpt-shell-mark-at-point-dwim)
    (define-key chatgpt-shell-mode-map (kbd "C-c C-c")
      #'chatgpt-shell-ctrl-c-ctrl-c)
    (define-key chatgpt-shell-mode-map (kbd "C-c C-v")
      #'chatgpt-shell-swap-model-version)
    (define-key chatgpt-shell-mode-map (kbd "C-c C-s")
      #'chatgpt-shell-swap-system-prompt)
    (define-key chatgpt-shell-mode-map (kbd "C-c C-p")
      #'chatgpt-shell-previous-item)
    (define-key chatgpt-shell-mode-map (kbd "C-c C-n")
      #'chatgpt-shell-next-item)
    (define-key chatgpt-shell-mode-map (kbd "C-c C-e")
      #'chatgpt-shell-prompt-compose)
    shell-buffer))

(defun chatgpt-shell--shrink-model-version (model-version)
  "Shrink MODEL-VERSION.  gpt-3.5-turbo -> 3.5t."
  (replace-regexp-in-string
   "-turbo" "t"
   (string-remove-prefix
    "gpt-" (string-trim model-version))))

(defun chatgpt-shell--shrink-system-prompt (prompt)
  "Shrink PROMPT."
  (if (consp prompt)
      (car prompt)
    (if (> (length (string-trim prompt)) 6)
        (format "%s..."
                (substring (string-trim prompt) 0 15))
      (string-trim prompt))))

(defun chatgpt-shell--shell-info ()
  "Generate shell info for display."
  (concat
   (chatgpt-shell--shrink-model-version
    (chatgpt-shell-model-version))
   (cond ((and (integerp chatgpt-shell-system-prompt)
               (nth chatgpt-shell-system-prompt
                    chatgpt-shell-system-prompts))
          (concat "/" (chatgpt-shell--shrink-system-prompt (nth chatgpt-shell-system-prompt
                                                                chatgpt-shell-system-prompts))))
         ((stringp chatgpt-shell-system-prompt)
          (concat "/" (chatgpt-shell--shrink-system-prompt chatgpt-shell-system-prompt)))
         (t
          ""))))

(defun chatgpt-shell--prompt-pair ()
  "Return a pair with prompt and prompt-regexp."
  (cons
   (format "ChatGPT(%s)> " (chatgpt-shell--shell-info))
   (rx (seq bol "ChatGPT" (one-or-more (not (any "\n"))) ">" (or space "\n")))))

(defun chatgpt-shell--shell-buffers ()
  "Return a list of all shell buffers."
  (seq-filter
   (lambda (buffer)
     (eq (buffer-local-value 'major-mode buffer)
         'chatgpt-shell-mode))
   (buffer-list)))

(defun chatgpt-shell-set-as-primary-shell ()
  "Set as primary shell when there are multiple sessions."
  (interactive)
  (unless (eq major-mode 'chatgpt-shell-mode)
    (user-error "Not in a shell"))
  (chatgpt-shell--set-primary-buffer (current-buffer)))

(defun chatgpt-shell--set-primary-buffer (primary-shell-buffer)
  "Set PRIMARY-SHELL-BUFFER as primary buffer."
  (mapc (lambda (shell-buffer)
          (with-current-buffer shell-buffer
            (setq chatgpt-shell--is-primary-p nil)))
        (chatgpt-shell--shell-buffers))
  (with-current-buffer primary-shell-buffer
    (setq chatgpt-shell--is-primary-p t)))

(defun chatgpt-shell--primary-buffer ()
  "Return the primary shell buffer (used for sending a prompt to in the background)."
  (let ((primary-shell-buffer (seq-find
                               (lambda (shell-buffer)
                                 (with-current-buffer shell-buffer
                                   chatgpt-shell--is-primary-p))
                               (chatgpt-shell--shell-buffers))))
    primary-shell-buffer))

(defun chatgpt-shell--make-buffer-name ()
  "Generate a buffer name using current shell config info."
  (format "%s %s"
          (shell-maker-buffer-default-name
           (shell-maker-config-name chatgpt-shell--config))
          (chatgpt-shell--shell-info)))

(defun chatgpt-shell--update-prompt (rename-buffer)
  "Update prompt and prompt regexp from `chatgpt-shell-model-versions'.

Set RENAME-BUFFER to also rename the buffer accordingly."
  (unless (eq major-mode 'chatgpt-shell-mode)
    (user-error "Not in a shell"))
  (shell-maker-set-prompt
   (car (chatgpt-shell--prompt-pair))
   (cdr (chatgpt-shell--prompt-pair)))
  (when rename-buffer
    (shell-maker-set-buffer-name
     (current-buffer)
     (chatgpt-shell--make-buffer-name))))

(defun chatgpt-shell--adviced:keyboard-quit (orig-fun &rest args)
  "Advice around `keyboard-quit' interrupting active shell.

Applies ORIG-FUN and ARGS."
  (chatgpt-shell-interrupt nil)
  (apply orig-fun args))

(defun chatgpt-shell-interrupt (ignore-item)
  "Interrupt `chatgpt-shell' from any buffer.

With prefix IGNORE-ITEM, do not mark as failed."
  (interactive "P")
  (with-current-buffer
      (cond
       ((eq major-mode 'chatgpt-shell-mode)
        (current-buffer))
       (t
        (shell-maker-buffer-name chatgpt-shell--config)))
    (shell-maker-interrupt ignore-item)))

(defun chatgpt-shell-ctrl-c-ctrl-c (ignore-item)
  "If point in source block, execute it.  Otherwise interrupt.

With prefix IGNORE-ITEM, do not use interrupted item in context."
  (interactive "P")
  (cond ((chatgpt-shell-block-action-at-point)
         (chatgpt-shell-execute-block-action-at-point))
        ((chatgpt-shell-markdown-block-at-point)
         (user-error "No action available"))
        ((and shell-maker--busy
              (eq (line-number-at-pos (point-max))
                  (line-number-at-pos (point))))
         (shell-maker-interrupt ignore-item))
        (t
         (shell-maker-interrupt ignore-item))))

(defun chatgpt-shell-mark-at-point-dwim ()
  "Mark source block if at point.  Mark all output otherwise."
  (interactive)
  (if-let ((block (chatgpt-shell-markdown-block-at-point)))
      (progn
        (set-mark (map-elt block 'end))
        (goto-char (map-elt block 'start)))
    (shell-maker-mark-output)))

(defun chatgpt-shell-markdown-block-language (text)
  "Get the language label of a Markdown TEXT code block."
  (when (string-match (rx bol "```" (0+ space) (group (+ (not (any "\n"))))) text)
    (match-string 1 text)))

(defun chatgpt-shell-markdown-block-at-point ()
  "Markdown start/end cons if point at block.  nil otherwise."
  (save-excursion
    (save-restriction
      (when (eq major-mode 'chatgpt-shell-mode)
        (shell-maker-narrow-to-prompt))
      (let* ((language)
             (language-start)
             (language-end)
             (start (save-excursion
                      (when (re-search-backward "^```" nil t)
                        (setq language (chatgpt-shell-markdown-block-language (thing-at-point 'line)))
                        (save-excursion
                          (forward-char 3) ; ```
                          (setq language-start (point))
                          (end-of-line)
                          (setq language-end (point)))
                        language-end)))
             (end (save-excursion
                    (when (re-search-forward "^```" nil t)
                      (forward-line 0)
                      (point)))))
        (when (and start end
                   (> (point) start)
                   (< (point) end))
          (list (cons 'language language)
                (cons 'language-start language-start)
                (cons 'language-end language-end)
                (cons 'start start)
                (cons 'end end)))))))

(defun chatgpt-shell--markdown-headers (&optional avoid-ranges)
  "Extract markdown headers with AVOID-RANGES."
  (let ((headers '())
        (case-fold-search nil))
    (save-excursion
      (goto-char (point-min))
      (while (re-search-forward
              (rx bol (group (one-or-more "#"))
                  (one-or-more space)
                  (group (one-or-more (not (any "\n")))) eol)
              nil t)
        (when-let ((begin (match-beginning 0))
                   (end (match-end 0)))
          (unless (seq-find (lambda (avoided)
                              (and (>= begin (car avoided))
                                   (<= end (cdr avoided))))
                            avoid-ranges)
            (push
             (list
              'start begin
              'end end
              'level (cons (match-beginning 1) (match-end 1))
              'title (cons (match-beginning 2) (match-end 2)))
             headers)))))
    (nreverse headers)))

(defun chatgpt-shell--markdown-links (&optional avoid-ranges)
  "Extract markdown links with AVOID-RANGES."
  (let ((links '())
        (case-fold-search nil))
    (save-excursion
      (goto-char (point-min))
      (while (re-search-forward
              (rx (seq "["
                       (group (one-or-more (not (any "]"))))
                       "]"
                       "("
                       (group (one-or-more (not (any ")"))))
                       ")"))
              nil t)
        (when-let ((begin (match-beginning 0))
                   (end (match-end 0)))
          (unless (seq-find (lambda (avoided)
                              (and (>= begin (car avoided))
                                   (<= end (cdr avoided))))
                            avoid-ranges)
            (push
             (list
              'start begin
              'end end
              'title (cons (match-beginning 1) (match-end 1))
              'url (cons (match-beginning 2) (match-end 2)))
             links)))))
    (nreverse links)))

(defun chatgpt-shell--markdown-bolds (&optional avoid-ranges)
  "Extract markdown bolds with AVOID-RANGES."
  (let ((bolds '())
        (case-fold-search nil))
    (save-excursion
      (goto-char (point-min))
      (while (re-search-forward
              (rx (or (group "**" (group (one-or-more (not (any "\n*")))) "**")
                      (group "__" (group (one-or-more (not (any "\n_")))) "__")))
              nil t)
        (when-let ((begin (match-beginning 0))
                   (end (match-end 0)))
          (unless (seq-find (lambda (avoided)
                              (and (>= begin (car avoided))
                                   (<= end (cdr avoided))))
                            avoid-ranges)
            (push
             (list
              'start begin
              'end end
              'text (cons (or (match-beginning 2)
                              (match-beginning 4))
                          (or (match-end 2)
                              (match-end 4))))
             bolds)))))
    (nreverse bolds)))

(defun chatgpt-shell--markdown-strikethroughs (&optional avoid-ranges)
  "Extract markdown strikethroughs with AVOID-RANGES."
  (let ((strikethroughs '())
        (case-fold-search nil))
    (save-excursion
      (goto-char (point-min))
      (while (re-search-forward
              (rx "~~" (group (one-or-more (not (any "\n~")))) "~~")
              nil t)
        (when-let ((begin (match-beginning 0))
                   (end (match-end 0)))
          (unless (seq-find (lambda (avoided)
                              (and (>= begin (car avoided))
                                   (<= end (cdr avoided))))
                            avoid-ranges)
            (push
             (list
              'start begin
              'end end
              'text (cons (match-beginning 1)
                          (match-end 1)))
             strikethroughs)))))
    (nreverse strikethroughs)))

(defun chatgpt-shell--markdown-italics (&optional avoid-ranges)
  "Extract markdown italics with AVOID-RANGES."
  (let ((italics '())
        (case-fold-search nil))
    (save-excursion
      (goto-char (point-min))
      (while (re-search-forward
              (rx (or (group (or bol (one-or-more (any "\n \t")))
                             (group "*")
                             (group (one-or-more (not (any "\n*")))) "*")
                      (group (or bol (one-or-more (any "\n \t")))
                             (group "_")
                             (group (one-or-more (not (any "\n_")))) "_")))
              nil t)
        (when-let ((begin (match-beginning 0))
                   (end (match-end 0)))
          (unless (seq-find (lambda (avoided)
                              (and (>= begin (car avoided))
                                   (<= end (cdr avoided))))
                            avoid-ranges)
            (push
             (list
              'start (or (match-beginning 2)
                         (match-beginning 5))
              'end end
              'text (cons (or (match-beginning 3)
                              (match-beginning 6))
                          (or (match-end 3)
                              (match-end 6))))
             italics)))))
    (nreverse italics)))

(defun chatgpt-shell--markdown-inline-codes (&optional avoid-ranges)
  "Get a list of all inline markdown code in buffer with AVOID-RANGES."
  (let ((codes '())
        (case-fold-search nil))
    (save-excursion
      (goto-char (point-min))
      (while (re-search-forward
              "`\\([^`\n]+\\)`"
              nil t)
        (when-let ((begin (match-beginning 0))
                   (end (match-end 0)))
          (unless (seq-find (lambda (avoided)
                              (and (>= begin (car avoided))
                                   (<= end (cdr avoided))))
                            avoid-ranges)
            (push
             (list
              'body (cons (match-beginning 1) (match-end 1))) codes)))))
    (nreverse codes)))

(defvar chatgpt-shell--source-block-regexp
  (rx  bol (zero-or-more whitespace) (group "```") (zero-or-more whitespace) ;; ```
       (group (zero-or-more (or alphanumeric "-" "+"))) ;; language
       (zero-or-more whitespace)
       (one-or-more "\n")
       (group (*? anychar)) ;; body
       (one-or-more "\n")
       (group "```") (or "\n" eol)))

(defvar-local chatgpt-shell--is-primary-p nil)

(defun chatgpt-shell-next-source-block ()
  "Move point to previous source block."
  (interactive)
  (when-let
      ((next-block
        (save-excursion
          (when-let ((current (chatgpt-shell-markdown-block-at-point)))
            (goto-char (map-elt current 'end))
            (end-of-line))
          (when (re-search-forward chatgpt-shell--source-block-regexp nil t)
            (chatgpt-shell--match-source-block)))))
    (goto-char (car (map-elt next-block 'body)))))

(defun chatgpt-shell-previous-item ()
  "Go to previous item.

Could be a prompt or a source block."
  (interactive)
  (unless (eq major-mode 'chatgpt-shell-mode)
    (user-error "Not in a shell"))
  (let ((prompt-pos (save-excursion
                      (when (comint-next-prompt (- 1))
                        (point))))
        (block-pos (save-excursion
                     (when (chatgpt-shell-previous-source-block)
                       (point)))))
    (cond ((and block-pos prompt-pos)
           (goto-char (max prompt-pos
                           block-pos)))
          (block-pos
           (goto-char block-pos))
          (prompt-pos
           (goto-char prompt-pos)))))

(defun chatgpt-shell-next-item ()
  "Go to next item.

Could be a prompt or a source block."
  (interactive)
  (unless (eq major-mode 'chatgpt-shell-mode)
    (user-error "Not in a shell"))
  (let ((prompt-pos (save-excursion
                      (when (comint-next-prompt 1)
                        (point))))
        (block-pos (save-excursion
                     (when (chatgpt-shell-next-source-block)
                       (point)))))
    (cond ((and block-pos prompt-pos)
           (goto-char (min prompt-pos
                           block-pos)))
          (block-pos
           (goto-char block-pos))
          (prompt-pos
           (goto-char prompt-pos)))))

(defun chatgpt-shell-previous-source-block ()
  "Move point to previous source block."
  (interactive)
  (when-let
      ((previous-block
        (save-excursion
          (when-let ((current (chatgpt-shell-markdown-block-at-point)))
            (goto-char (map-elt current 'start))
            (forward-line 0))
          (when (re-search-backward chatgpt-shell--source-block-regexp nil t)
            (chatgpt-shell--match-source-block)))))
    (goto-char (car (map-elt previous-block 'body)))))

(defun chatgpt-shell--match-source-block ()
  "Return a matched source block by the previous search/regexp operation."
  (list
   'start (cons (match-beginning 1)
                (match-end 1))
   'end (cons (match-beginning 4)
              (match-end 4))
   'language (when (and (match-beginning 2)
                        (match-end 2))
               (cons (match-beginning 2)
                     (match-end 2)))
   'body (cons (match-beginning 3) (match-end 3))))

(defun chatgpt-shell--source-blocks ()
  "Get a list of all source blocks in buffer."
  (let ((markdown-blocks '())
        (case-fold-search nil))
    (save-excursion
      (goto-char (point-min))
      (while (re-search-forward
              chatgpt-shell--source-block-regexp
              nil t)
        (when-let ((begin (match-beginning 0))
                   (end (match-end 0)))
          (push (chatgpt-shell--match-source-block)
                markdown-blocks))))
    (nreverse markdown-blocks)))

(defun chatgpt-shell--minibuffer-prompt ()
  "Construct a prompt for the minibuffer."
  (if (chatgpt-shell--primary-buffer)
      (concat (buffer-name (chatgpt-shell--primary-buffer)) "> ")
    (shell-maker-prompt
     chatgpt-shell--config)))

(defun chatgpt-shell-prompt ()
  "Make a ChatGPT request from the minibuffer.

If region is active, append to prompt."
  (interactive)
  (unless chatgpt-shell--prompt-history
    (setq chatgpt-shell--prompt-history
          chatgpt-shell-default-prompts))
  (let ((overlay-blocks (derived-mode-p 'prog-mode))
        (prompt (funcall shell-maker-read-string-function
                         (concat
                          (if (region-active-p)
                              "[appending region] "
                            "")
                          (chatgpt-shell--minibuffer-prompt))
                         'chatgpt-shell--prompt-history)))
    (when (string-empty-p (string-trim prompt))
      (user-error "Nothing to send"))
    (when (region-active-p)
      (setq prompt (concat prompt "\n\n"
                           (if overlay-blocks
                               (format "``` %s\n"
                                       (string-remove-suffix "-mode" (format "%s" major-mode)))
                             "")
                           (buffer-substring (region-beginning) (region-end))
                           (if overlay-blocks
                               "\n```"
                             ""))))
    (chatgpt-shell-send-to-buffer prompt nil)))

(defun chatgpt-shell-prompt-compose ()
  "Compose and send prompt (kbd \"C-c C-c\") from a dedicated buffer.

Appends any active region."
  (interactive)
  (let* ((exit-on-submit (eq major-mode 'chatgpt-shell-mode))
         (buffer-name (concat (chatgpt-shell--minibuffer-prompt)
                              "compose"))
         (buffer (get-buffer-create buffer-name))
         (map (make-sparse-keymap))
         (region (when-let ((_ (region-active-p))
                            (region (buffer-substring (region-beginning)
                                                      (region-end))))
                   (deactivate-mark)
                   region))
         (instructions (concat "Type "
                               (propertize "C-c C-c" 'face 'help-key-binding)
                               " to send prompt. "
                               (propertize "C-c C-k" 'face 'help-key-binding)
                               " to cancel and exit. "))
         (prompt))
    (add-to-list 'display-buffer-alist
                 (cons buffer
                       '((display-buffer-below-selected)
                         (split-window-sensibly))))
    (with-current-buffer buffer
      (visual-line-mode +1)
      (when view-mode
        (view-mode -1)
        (erase-buffer))
      (when region
        (save-excursion
          (goto-char (point-max))
          (insert (concat "\n\n" region))))
      (local-set-key (kbd "C-c C-k")
                     (lambda () (interactive)
                       (quit-window t (get-buffer-window buffer))
                       (message "exit")))
      (local-set-key (kbd "C-M-h") (lambda ()
                                     (interactive)
                                     (when-let ((block (chatgpt-shell-markdown-block-at-point)))
                                       (set-mark (map-elt block 'end))
                                       (goto-char (map-elt block 'start)))))
      (local-set-key (kbd "C-c C-n") #'chatgpt-shell-next-source-block)
      (local-set-key (kbd "C-c C-p") #'chatgpt-shell-previous-source-block)
      (local-set-key (kbd "C-c C-c")
                     (lambda ()
                       (interactive)
                       (when (string-empty-p
                              (string-trim
                               (buffer-substring-no-properties
                                (point-min) (point-max))))
                         (erase-buffer)
                         (user-error "Nothing to send"))
                       (if view-mode
                           (progn
                             (view-mode -1)
                             (erase-buffer)
                             (message instructions))
                         (setq prompt
                               (string-trim
                                (buffer-substring-no-properties
                                 (point-min) (point-max))))
                         (erase-buffer)
                         (insert (propertize (concat prompt "\n\n") 'face font-lock-doc-face))
                         (view-mode +1)
                         (setq view-exit-action 'kill-buffer)
                         (when (string-equal prompt "clear")
                           (view-mode -1)
                           (erase-buffer))
                         (if exit-on-submit
                             (let ((view-exit-action nil)
                                   (chatgpt-shell-prompt-query-response-style 'shell))
                               (quit-window t (get-buffer-window buffer))
                               (chatgpt-shell-send-to-buffer prompt))
                           (let ((chatgpt-shell-prompt-query-response-style 'inline))
                             (chatgpt-shell-send-to-buffer prompt))))))
      (message instructions))
    (pop-to-buffer buffer-name)))

(defun chatgpt-shell-prompt-appending-kill-ring ()
  "Make a ChatGPT request from the minibuffer appending kill ring."
  (interactive)
  (unless chatgpt-shell--prompt-history
    (setq chatgpt-shell--prompt-history
          chatgpt-shell-default-prompts))
  (let ((prompt (funcall shell-maker-read-string-function
                         (concat
                          "[appending kill ring] "
                          (chatgpt-shell--minibuffer-prompt))
                         'chatgpt-shell--prompt-history)))
    (chatgpt-shell-send-to-buffer
     (concat prompt "\n\n"
             (current-kill 0)) nil)))

(defun chatgpt-shell-describe-code ()
  "Describe code from region using ChatGPT."
  (interactive)
  (unless (region-active-p)
    (user-error "No region active"))
  (let ((overlay-blocks (derived-mode-p 'prog-mode)))
    (chatgpt-shell-send-to-buffer
     (concat chatgpt-shell-prompt-header-describe-code
             "\n\n"
             (if overlay-blocks
                 (format "``` %s\n"
                         (string-remove-suffix "-mode" (format "%s" major-mode)))
               "")
             (buffer-substring (region-beginning) (region-end))
             (if overlay-blocks
                 "\n```"
               "")) nil)
    (when overlay-blocks
      (with-current-buffer
          (chatgpt-shell--primary-buffer)
        (chatgpt-shell--put-source-block-overlays)))))

(defun chatgpt-shell-send-region-with-header (header)
  "Send text with HEADER from region using ChatGPT."
  (unless (region-active-p)
    (user-error "No region active"))
  (chatgpt-shell-send-to-buffer
   (concat header
           "\n\n"
           (buffer-substring (region-beginning) (region-end)))
   nil))

(defun chatgpt-shell-refactor-code ()
  "Refactor code from region using ChatGPT."
  (interactive)
  (chatgpt-shell-send-region-with-header chatgpt-shell-prompt-header-refactor-code))

(defun chatgpt-shell-write-git-commit ()
  "Write commit from region using ChatGPT."
  (interactive)
  (chatgpt-shell-send-region-with-header chatgpt-shell-prompt-header-write-git-commit))

(defun chatgpt-shell-generate-unit-test ()
  "Generate unit-test for the code from region using ChatGPT."
  (interactive)
  (chatgpt-shell-send-region-with-header chatgpt-shell-prompt-header-generate-unit-test))

(defun chatgpt-shell-proofread-region ()
  "Proofread English from region using ChatGPT."
  (interactive)
  (chatgpt-shell-send-region-with-header chatgpt-shell-prompt-header-proofread-region))

(defun chatgpt-shell-eshell-whats-wrong-with-last-command ()
  "Ask ChatGPT what's wrong with the last eshell command."
  (interactive)
  (let ((chatgpt-shell-prompt-query-response-style 'other-buffer))
    (chatgpt-shell-send-to-buffer
     (concat chatgpt-shell-prompt-header-whats-wrong-with-last-command
             "\n\n"
             (buffer-substring-no-properties eshell-last-input-start eshell-last-input-end)
             "\n\n"
             (buffer-substring-no-properties (eshell-beginning-of-output) (eshell-end-of-output))))))

(defun chatgpt-shell-eshell-summarize-last-command-output ()
  "Ask ChatGPT to summarize the last command output."
  (interactive)
  (let ((chatgpt-shell-prompt-query-response-style 'other-buffer))
    (chatgpt-shell-send-to-buffer
     (concat chatgpt-shell-prompt-header-eshell-summarize-last-command-output
             "\n\n"
             (buffer-substring-no-properties eshell-last-input-start eshell-last-input-end)
             "\n\n"
             (buffer-substring-no-properties (eshell-beginning-of-output) (eshell-end-of-output))))))

(defun chatgpt-shell-send-region (review)
  "Send region to ChatGPT.
With prefix REVIEW prompt before sending to ChatGPT."
  (interactive "P")
  (unless (region-active-p)
    (user-error "No region active"))
  (let ((chatgpt-shell-prompt-query-response-style 'shell))
    (chatgpt-shell-send-to-buffer
     (if review
         (concat "\n\n" (buffer-substring (region-beginning) (region-end)))
       (buffer-substring (region-beginning) (region-end))) review)))

(defun chatgpt-shell-send-and-review-region ()
  "Send region to ChatGPT, review before submitting."
  (interactive)
  (chatgpt-shell-send-region t))

(defun chatgpt-shell-command-line-from-prompt-file (file-path)
  "Send prompt in FILE-PATH and output to standard output."
  (let ((prompt (with-temp-buffer
                  (insert-file-contents file-path)
                  (buffer-string))))
    (if (string-empty-p (string-trim prompt))
        (princ (format "Could not read prompt from %s" file-path)
               #'external-debugging-output)
      (chatgpt-shell-command-line prompt))))

(defun chatgpt-shell-command-line (prompt)
  "Send PROMPT and output to standard output."
  (let ((chatgpt-shell-prompt-query-response-style 'shell)
        (worker-done nil)
        (buffered ""))
    (chatgpt-shell-send-to-buffer
     prompt nil
     (lambda (_command output _error finished)
       (setq buffered (concat buffered output))
       (when finished
         (setq worker-done t))))
    (while buffered
      (unless (string-empty-p buffered)
        (princ buffered #'external-debugging-output))
      (setq buffered "")
      (when worker-done
        (setq buffered nil))
      (sleep-for 0.1))
    (princ "\n")))

(defun chatgpt-shell--eshell-last-last-command ()
  "Get second to last eshell command."
  (save-excursion
    (if (string= major-mode "eshell-mode")
        (let ((cmd-start)
              (cmd-end))
          ;; Find command start and end positions
          (goto-char eshell-last-output-start)
          (re-search-backward eshell-prompt-regexp nil t)
          (setq cmd-start (point))
          (goto-char eshell-last-output-start)
          (setq cmd-end (point))

          ;; Find output start and end positions
          (goto-char eshell-last-output-start)
          (forward-line 1)
          (re-search-forward eshell-prompt-regexp nil t)
          (forward-line -1)
          (concat "What's wrong with this command?\n\n"
                  (buffer-substring-no-properties cmd-start cmd-end)))
      (message "Current buffer is not an eshell buffer."))))

;; Based on https://emacs.stackexchange.com/a/48215
(defun chatgpt-shell--source-eshell-string (string)
  "Execute eshell command in STRING."
  (let ((orig (point))
        (here (point-max))
        (inhibit-point-motion-hooks t))
    (goto-char (point-max))
    (with-silent-modifications
      ;; FIXME: Use temporary buffer and avoid insert/delete.
      (insert string)
      (goto-char (point-max))
      (throw 'eshell-replace-command
             (prog1
                 (list 'let
                       (list (list 'eshell-command-name (list 'quote "source-string"))
                             (list 'eshell-command-arguments '()))
                       (eshell-parse-command (cons here (point))))
               (delete-region here (point))
               (goto-char orig))))))

(defun chatgpt-shell-add-??-command-to-eshell ()
  "Add `??' command to `eshell'."

  (defun eshell/?? (&rest _args)
    "Implements `??' eshell command."
    (interactive)
    (let ((prompt (concat
                   "What's wrong with the following command execution?\n\n"
                   (chatgpt-shell--eshell-last-last-command)))
          (prompt-file (concat temporary-file-directory
                               "chatgpt-shell-command-line-prompt")))
      (when (file-exists-p prompt-file)
        (delete-file prompt-file))
      (with-temp-file prompt-file nil nil t
                      (insert prompt))
      (chatgpt-shell--source-eshell-string
       (concat
        (file-truename (expand-file-name invocation-name invocation-directory)) " "
        "--quick --batch --eval "
        "'"
        (prin1-to-string
         `(progn
            (interactive)
            (load ,(find-library-name "shell-maker") nil t)
            (load ,(find-library-name "chatgpt-shell") nil t)
            (require (intern "chatgpt-shell") nil t)
            (setq chatgpt-shell-model-temperature 0)
            (setq chatgpt-shell-openai-key ,(chatgpt-shell-openai-key))
            (chatgpt-shell-command-line-from-prompt-file ,prompt-file)))
        "'"))))

  (add-hook 'eshell-post-command-hook
            (defun chatgpt-shell--eshell-post-??-execution ()
              (when (string-match (symbol-name #'chatgpt-shell-command-line-from-prompt-file)
                                  (string-join eshell-last-arguments " "))
                (save-excursion
                  (save-restriction
                    (narrow-to-region (eshell-beginning-of-output)
                                      (eshell-end-of-output))
                    (chatgpt-shell--put-source-block-overlays))))))

  (require 'esh-cmd)

  (add-to-list 'eshell-complex-commands "??"))

(defun chatgpt-shell-send-to-buffer (text &optional review handler)
  "Send TEXT to *chatgpt* buffer.
Set REVIEW to make changes before submitting to ChatGPT.

If HANDLER function is set, ignore `chatgpt-shell-prompt-query-response-style'."
  (let* ((buffer (cond (handler
                        nil)
                       ((eq chatgpt-shell-prompt-query-response-style 'inline)
                        (current-buffer))
                       ((eq chatgpt-shell-prompt-query-response-style 'other-buffer)
                        (let* ((inhibit-read-only t)
                               (other-buffer
                                (get-buffer-create
                                 (concat (chatgpt-shell--minibuffer-prompt)
                                         (truncate-string-to-width
                                          (nth 0 (split-string text "\n"))
                                          (window-body-width))))))
                          (with-current-buffer other-buffer
                            (erase-buffer))
                          other-buffer))
                       (t
                        nil)))
         (point (point))
         (marker (copy-marker (point)))
         (orig-region-active (region-active-p))
         (no-focus (or (eq chatgpt-shell-prompt-query-response-style 'inline)
                       (eq chatgpt-shell-prompt-query-response-style 'other-buffer)
                       handler)))
    (when (region-active-p)
      (setq marker (copy-marker (max (region-beginning)
                                     (region-end)))))
    (if (chatgpt-shell--primary-buffer)
        (with-current-buffer (chatgpt-shell--primary-buffer)
          (chatgpt-shell-start no-focus))
      (chatgpt-shell-start no-focus t))
    (when (eq chatgpt-shell-prompt-query-response-style 'other-buffer)
      (with-current-buffer buffer
        (view-mode +1)
        (setq view-exit-action 'kill-buffer)))
    (when (eq chatgpt-shell-prompt-query-response-style 'other-buffer)
      (unless (assoc (rx "*ChatGPT>" (zero-or-more not-newline) "*")
                     display-buffer-alist)
        (add-to-list 'display-buffer-alist
                     (cons (rx "*ChatGPT>" (zero-or-more not-newline) "*")
                           '((display-buffer-below-selected) (split-window-sensibly)))))
      (display-buffer buffer))
    (cl-flet ((send ()
                    (when shell-maker--busy
                      (shell-maker-interrupt nil))
                    (goto-char (point-max))
                    (if review
                        (save-excursion
                          (insert text))
                      (insert text)
                      (shell-maker--send-input
                       (if (or (eq chatgpt-shell-prompt-query-response-style 'other-buffer)
                               (eq chatgpt-shell-prompt-query-response-style 'inline))
                           (lambda (_command output error finished)
                             (setq output (or output ""))
                             (with-current-buffer buffer
                               (if error
                                   (unless (string-empty-p (string-trim output))
                                     (message "%s" output))
                                 (let ((inhibit-read-only t))
                                   (save-excursion
                                     (if orig-region-active
                                         (progn
                                           (goto-char marker)
                                           (when (eq (marker-position marker)
                                                     point)
                                             (insert "\n\n")
                                             (set-marker marker (+ 2 (marker-position marker))))
                                           (insert output)
                                           (set-marker marker (+ (length output)
                                                                 (marker-position marker))))
                                       (goto-char marker)
                                       (insert output)
                                       (set-marker marker (+ (length output)
                                                             (marker-position marker)))))))
                               (when (and finished
                                          (eq chatgpt-shell-prompt-query-response-style 'other-buffer))
                                 (chatgpt-shell--put-source-block-overlays))))
                         (or handler (lambda (_command _output _error _finished))))
                       t))))
      (if (or (eq chatgpt-shell-prompt-query-response-style 'inline)
              (eq chatgpt-shell-prompt-query-response-style 'other-buffer)
              handler)
          (with-current-buffer (chatgpt-shell--primary-buffer)
            (goto-char (point-max))
            (send))
        (with-selected-window (get-buffer-window (chatgpt-shell--primary-buffer))
          (send))))))

(defun chatgpt-shell-send-to-ielm-buffer (text &optional execute save-excursion)
  "Send TEXT to *ielm* buffer.
Set EXECUTE to automatically execute.
Set SAVE-EXCURSION to prevent point from moving."
  (ielm)
  (with-current-buffer (get-buffer-create "*ielm*")
    (goto-char (point-max))
    (if save-excursion
        (save-excursion
          (insert text))
      (insert text))
    (when execute
      (ielm-return))))

(defun chatgpt-shell-parse-elisp-code (code)
  "Parse emacs-lisp CODE and return a list of expressions."
  (with-temp-buffer
    (insert code)
    (goto-char (point-min))
    (let (sexps)
      (while (not (eobp))
        (condition-case nil
            (push (read (current-buffer)) sexps)
          (error nil)))
      (reverse sexps))))

(defun chatgpt-shell-split-elisp-expressions (code)
  "Split emacs-lisp CODE into a list of stringified expressions."
  (mapcar
   (lambda (form)
     (prin1-to-string form))
   (chatgpt-shell-parse-elisp-code code)))


(defun chatgpt-shell-make-request-data (messages &optional version temperature)
  "Make request data from MESSAGES, VERSION, and TEMPERATURE."
  (let ((request-data `((model . ,(or version
                                      (chatgpt-shell-model-version)))
                        (messages . ,(vconcat ;; Vector for json
                                      messages)))))
    (when (or temperature chatgpt-shell-model-temperature)
      (push `(temperature . ,(or temperature chatgpt-shell-model-temperature))
            request-data))
    request-data))

(defun chatgpt-shell-post-messages (messages &optional version callback error-callback temperature)
  "Make a single ChatGPT request with MESSAGES.
Optionally pass model VERSION, CALLBACK, ERROR-CALLBACK, and TEMPERATURE.

If CALLBACK or ERROR-CALLBACK are missing, execute synchronously.

For example:

\(chatgpt-shell-post-messages
 `(((role . \"user\")
    (content . \"hello\")))
 \"gpt-3.5-turbo\"
 (lambda (response)
   (message \"%s\" response))
 (lambda (error)
   (message \"%s\" error)))"
  (if (and callback error-callback)
      (with-temp-buffer
        (setq-local shell-maker--config
                    chatgpt-shell--config)
        (shell-maker-async-shell-command
         (chatgpt-shell--make-curl-request-command-list
          (chatgpt-shell-make-request-data messages version temperature))
         nil ;; streaming
         #'chatgpt-shell--extract-chatgpt-response
         callback
         error-callback))
    (with-temp-buffer
      (setq-local shell-maker--config
                  chatgpt-shell--config)
      (let* ((buffer (current-buffer))
             (command
              (chatgpt-shell--make-curl-request-command-list
               (let ((request-data `((model . ,(or version
                                                   (chatgpt-shell-model-version)))
                                     (messages . ,(vconcat ;; Vector for json
                                                   messages)))))
                 (when (or temperature chatgpt-shell-model-temperature)
                   (push `(temperature . ,(or temperature chatgpt-shell-model-temperature))
                         request-data))
                 request-data)))
             (config chatgpt-shell--config)
             (status (progn
                       (shell-maker--write-output-to-log-buffer "// Request\n\n" config)
                       (shell-maker--write-output-to-log-buffer (string-join command " ") config)
                       (shell-maker--write-output-to-log-buffer "\n\n" config)
                       (apply #'call-process (seq-first command) nil buffer nil (cdr command))))
             (data (buffer-substring-no-properties (point-min) (point-max)))
             (response (chatgpt-shell--extract-chatgpt-response data)))
        (shell-maker--write-output-to-log-buffer (format "// Data (status: %d)\n\n" status) config)
        (shell-maker--write-output-to-log-buffer data config)
        (shell-maker--write-output-to-log-buffer "\n\n" config)
        (shell-maker--write-output-to-log-buffer "// Response\n\n" config)
        (shell-maker--write-output-to-log-buffer response config)
        (shell-maker--write-output-to-log-buffer "\n\n" config)
        response))))

(defun chatgpt-shell-post-prompt (prompt &optional version callback error-callback)
  "Make a single ChatGPT request with PROMPT.
Optioally pass model VERSION, CALLBACK, and ERROR-CALLBACK.

If CALLBACK or ERROR-CALLBACK are missing, execute synchronously.

For example:

\(chatgpt-shell-request-oneof-prompt
 \"hello\"
 \"gpt-3.5-turbo\"
 (lambda (response)
   (message \"%s\" response))
 (lambda (error)
   (message \"%s\" error)))"
  (chatgpt-shell-post-messages `(((role . "user")
                                  (content . ,prompt)))
                               version
                               callback error-callback))

(defun chatgpt-shell-openai-key ()
  "Get the ChatGPT key."
  (cond ((stringp chatgpt-shell-openai-key)
         chatgpt-shell-openai-key)
        ((functionp chatgpt-shell-openai-key)
         (condition-case _err
             (funcall chatgpt-shell-openai-key)
           (error
            "KEY-NOT-FOUND")))
        (t
         nil)))

(defun chatgpt-shell--api-url ()
  "The complete URL OpenAI's API.

`chatgpt-shell--api-url' =
   `chatgpt-shell--api-url-base' + `chatgpt-shell--api-url-path'"
  (concat chatgpt-shell-api-url-base chatgpt-shell-api-url-path))

(defun chatgpt-shell--make-curl-request-command-list (request-data)
  "Build ChatGPT curl command list using REQUEST-DATA."
  (append (list "curl" (chatgpt-shell--api-url))
          chatgpt-shell-additional-curl-options
          (list "--fail-with-body"
                "--no-progress-meter"
                "-m" (number-to-string chatgpt-shell-request-timeout)
<<<<<<< HEAD
                "-H" "Content-Type: application/json; charset=utf-8"
                "-H" (format "Authorization: Bearer %s"
                             (cond ((stringp chatgpt-shell-openai-key)
                                    chatgpt-shell-openai-key)
                                   ((functionp chatgpt-shell-openai-key)
                                    (condition-case _err
                                        (funcall chatgpt-shell-openai-key)
                                      (error
                                       "KEY-NOT-FOUND")))))
=======
                "-H" "Content-Type: application/json"
                "-H" (funcall chatgpt-shell-auth-header)
>>>>>>> c5f470a1
                "-d" (shell-maker--json-encode request-data))))

(defun chatgpt-shell--make-payload (history)
  "Create the request payload from HISTORY."
  (setq history
        (vconcat ;; Vector for json
         (chatgpt-shell--user-assistant-messages
          (last history
                (chatgpt-shell--unpaired-length
                 (if (functionp chatgpt-shell-transmitted-context-length)
                     (funcall chatgpt-shell-transmitted-context-length
                              (chatgpt-shell-model-version) history)
                   chatgpt-shell-transmitted-context-length))))))
  ;; TODO: Use `chatgpt-shell-make-request-data'.
  (let ((request-data `((model . ,(chatgpt-shell-model-version))
                        (messages . ,(if (chatgpt-shell-system-prompt)
                                         (vconcat ;; Vector for json
                                          (list
                                           (list
                                            (cons 'role "system")
                                            (cons 'content (chatgpt-shell-system-prompt))))
                                          history)
                                       history)))))
    (when chatgpt-shell-model-temperature
      (push `(temperature . ,chatgpt-shell-model-temperature) request-data))
    (when chatgpt-shell-streaming
      (push `(stream . t) request-data))
    request-data))

(defun chatgpt-shell--approximate-context-length (model messages)
  "Approximate the contenxt length using MODEL and MESSAGES."
  (let* ((tokens-per-message)
         (max-tokens)
         (original-length (floor (/ (length messages) 2)))
         (context-length original-length))
    (cond
     ((string-prefix-p "gpt-3.5" model)
      (setq tokens-per-message 4
            ;; https://platform.openai.com/docs/models/gpt-3-5
            max-tokens 4096))
     ((string-prefix-p "gpt-4" model)
      (setq tokens-per-message 3
            ;; https://platform.openai.com/docs/models/gpt-4
            max-tokens 8192))
     (t
      (error "Don't know '%s', so can't approximate context length" model)))
    (while (> (chatgpt-shell--num-tokens-from-messages
               tokens-per-message messages)
              max-tokens)
      (setq messages (cdr messages)))
    (setq context-length (floor (/ (length messages) 2)))
    (unless (eq original-length context-length)
      (message "Warning: chatgpt-shell context clipped"))
    context-length))

;; Very rough token approximation loosely based on num_tokens_from_messages from:
;; https://github.com/openai/openai-cookbook/blob/main/examples/How_to_count_tokens_with_tiktoken.ipynb
(defun chatgpt-shell--num-tokens-from-messages (tokens-per-message messages)
  "Approximate number of tokens in MESSAGES using TOKENS-PER-MESSAGE."
  (let ((num-tokens 0))
    (dolist (message messages)
      (setq num-tokens (+ num-tokens tokens-per-message))
      (setq num-tokens (+ num-tokens (/ (length (cdr message)) tokens-per-message))))
    ;; Every reply is primed with <|start|>assistant<|message|>
    (setq num-tokens (+ num-tokens 3))
    num-tokens))

(defun chatgpt-shell--extract-chatgpt-response (json)
  "Extract ChatGPT response from JSON."
  (if (eq (type-of json) 'cons)
      (let-alist json ;; already parsed
        (or (let-alist (seq-first .choices)
              (or .delta.content
                  .message.content))
            .error.message
            ""))
    (if-let (parsed (shell-maker--json-parse-string json))
        (string-trim
         (let-alist parsed
           (let-alist (seq-first .choices)
             .message.content)))
      (if-let (parsed-error (shell-maker--json-parse-string-filtering
                             json "^curl:.*\n?"))
          (let-alist parsed-error
            .error.message)))))

;; FIXME: Make shell agnostic or move to chatgpt-shell.
(defun chatgpt-shell-restore-session-from-transcript ()
  "Restore session from transcript.

Very much EXPERIMENTAL."
  (interactive)
  (unless (eq major-mode 'chatgpt-shell-mode)
    (user-error "Not in a shell"))
  (let* ((path (read-file-name "Restore from: " nil nil t))
         (prompt-regexp (shell-maker-prompt-regexp shell-maker--config))
         (history (with-temp-buffer
                    (insert-file-contents path)
                    (chatgpt-shell--extract-history
                     (buffer-substring-no-properties
                      (point-min) (point-max))
                     prompt-regexp)))
         (execute-command (shell-maker-config-execute-command
                           shell-maker--config))
         (validate-command (shell-maker-config-validate-command
                            shell-maker--config))
         (command)
         (response)
         (failed))
    ;; Momentarily overrides request handling to replay all commands
    ;; read from file so comint treats all commands/outputs like
    ;; any other command.
    (unwind-protect
        (progn
          (setf (shell-maker-config-validate-command shell-maker--config) nil)
          (setf (shell-maker-config-execute-command shell-maker--config)
                (lambda (_command _history callback _error-callback)
                  (setq response (car history))
                  (setq history (cdr history))
                  (when response
                    (unless (string-equal (map-elt response 'role)
                                          "assistant")
                      (setq failed t)
                      (user-error "Invalid transcript"))
                    (funcall callback (map-elt response 'content) nil)
                    (setq command (car history))
                    (setq history (cdr history))
                    (when command
                      (goto-char (point-max))
                      (insert (map-elt command 'content))
                      (shell-maker--send-input)))))
          (goto-char (point-max))
          (comint-clear-buffer)
          (setq command (car history))
          (setq history (cdr history))
          (when command
            (unless (string-equal (map-elt command 'role)
                                  "user")
              (setq failed t)
              (user-error "Invalid transcript"))
            (goto-char (point-max))
            (insert (map-elt command 'content))
            (shell-maker--send-input)))
      (if failed
          (setq shell-maker--file nil)
        (setq shell-maker--file path))
      (setq shell-maker--busy nil)
      (setf (shell-maker-config-validate-command shell-maker--config)
            validate-command)
      (setf (shell-maker-config-execute-command shell-maker--config)
            execute-command)))
  (goto-char (point-max)))

(defun chatgpt-shell--fontify-source-block (quotes1-start quotes1-end lang
lang-start lang-end body-start body-end quotes2-start quotes2-end)
  "Fontify a source block.
Use QUOTES1-START QUOTES1-END LANG LANG-START LANG-END BODY-START
 BODY-END QUOTES2-START and QUOTES2-END."
  ;; Hide ```
  (overlay-put (make-overlay quotes1-start
                             quotes1-end) 'invisible 'chatgpt-shell)
  (overlay-put (make-overlay quotes2-start
                             quotes2-end) 'invisible 'chatgpt-shell)
  (unless (eq lang-start lang-end)
    (overlay-put (make-overlay lang-start
                               lang-end) 'face '(:box t))
    (overlay-put (make-overlay lang-end
                               (1+ lang-end)) 'display "\n\n"))
  (let ((lang-mode (intern (concat (or
                                    (chatgpt-shell--resolve-internal-language lang)
                                    (downcase (string-trim lang)))
                                   "-mode")))
        (string (buffer-substring-no-properties body-start body-end))
        (buf (if (and (boundp 'shell-maker--config)
                      shell-maker--config)
                 (shell-maker-buffer shell-maker--config)
               (current-buffer)))
        (pos 0)
        (props)
        (overlay)
        (propertized-text))
    (if (fboundp lang-mode)
        (progn
          (setq propertized-text
                (with-current-buffer
                    (get-buffer-create
                     (format " *chatgpt-shell-fontification:%s*" lang-mode))
                  (let ((inhibit-modification-hooks nil)
                        (inhibit-message t))
                    (erase-buffer)
                    ;; Additional space ensures property change.
                    (insert string " ")
                    (funcall lang-mode)
                    (font-lock-ensure))
                  (buffer-string)))
          (while (< pos (length propertized-text))
            (setq props (text-properties-at pos propertized-text))
            (setq overlay (make-overlay (+ body-start pos)
                                        (+ body-start (1+ pos))
                                        buf))
            (overlay-put overlay 'face (plist-get props 'face))
            (setq pos (1+ pos))))
      (overlay-put (make-overlay body-start body-end buf)
                   'face 'font-lock-doc-markup-face))))

(defun chatgpt-shell--fontify-link (start end title-start title-end url-start url-end)
  "Fontify a markdown link.
Use START END TITLE-START TITLE-END URL-START URL-END."
  ;; Hide markup before
  (overlay-put (make-overlay start title-start) 'invisible 'chatgpt-shell)
  ;; Show title as link
  (overlay-put (make-overlay title-start title-end) 'face 'link)
  ;; Make RET open the URL
  (define-key (let ((map (make-sparse-keymap)))
                (define-key map [mouse-1]
                  (lambda () (interactive)
                    (browse-url (buffer-substring-no-properties url-start url-end))))
                (define-key map (kbd "RET")
                  (lambda () (interactive)
                    (browse-url (buffer-substring-no-properties url-start url-end))))
                (overlay-put (make-overlay title-start title-end) 'keymap map)
                map)
    [remap self-insert-command] 'ignore)
  ;; Hide markup after
  (overlay-put (make-overlay title-end end) 'invisible 'chatgpt-shell))

(defun chatgpt-shell--fontify-bold (start end text-start text-end)
  "Fontify a markdown bold.
Use START END TEXT-START TEXT-END."
  ;; Hide markup before
  (overlay-put (make-overlay start text-start) 'invisible 'chatgpt-shell)
  ;; Show title as bold
  (overlay-put (make-overlay text-start text-end) 'face 'bold)
  ;; Hide markup after
  (overlay-put (make-overlay text-end end) 'invisible 'chatgpt-shell))

(defun chatgpt-shell--fontify-header (start _end level-start level-end title-start title-end)
  "Fontify a markdown header.
Use START END LEVEL-START LEVEL-END TITLE-START TITLE-END."
  ;; Hide markup before
  (overlay-put (make-overlay start title-start) 'invisible 'chatgpt-shell)
  ;; Show title as header
  (overlay-put (make-overlay title-start title-end) 'face
               (cond ((eq (- level-end level-start) 1)
                      'org-level-1)
                     ((eq (- level-end level-start) 2)
                      'org-level-2)
                     ((eq (- level-end level-start) 3)
                      'org-level-3)
                     ((eq (- level-end level-start) 4)
                      'org-level-4)
                     ((eq (- level-end level-start) 5)
                      'org-level-5)
                     ((eq (- level-end level-start) 6)
                      'org-level-6)
                     ((eq (- level-end level-start) 7)
                      'org-level-7)
                     ((eq (- level-end level-start) 8)
                      'org-level-8)
                     (t
                      'org-level-1))))

(defun chatgpt-shell--fontify-italic (start end text-start text-end)
  "Fontify a markdown italic.
Use START END TEXT-START TEXT-END."
  ;; Hide markup before
  (overlay-put (make-overlay start text-start) 'invisible 'chatgpt-shell)
  ;; Show title as italic
  (overlay-put (make-overlay text-start text-end) 'face 'italic)
  ;; Hide markup after
  (overlay-put (make-overlay text-end end) 'invisible 'chatgpt-shell))

(defun chatgpt-shell--fontify-strikethrough (start end text-start text-end)
  "Fontify a markdown strikethrough.
Use START END TEXT-START TEXT-END."
  ;; Hide markup before
  (overlay-put (make-overlay start text-start) 'invisible 'chatgpt-shell)
  ;; Show title as strikethrough
  (overlay-put (make-overlay text-start text-end) 'face '(:strike-through t))
  ;; Hide markup after
  (overlay-put (make-overlay text-end end) 'invisible 'chatgpt-shell))

(defun chatgpt-shell--fontify-inline-code (body-start body-end)
  "Fontify a source block.
Use QUOTES1-START QUOTES1-END LANG LANG-START LANG-END BODY-START
 BODY-END QUOTES2-START and QUOTES2-END."
  ;; Hide ```
  (overlay-put (make-overlay (1- body-start)
                             body-start) 'invisible 'chatgpt-shell)
  (overlay-put (make-overlay body-end
                             (1+ body-end)) 'invisible 'chatgpt-shell)
  (overlay-put (make-overlay body-start body-end
                             (if (and (boundp 'shell-maker--config)
                                      shell-maker--config)
                                 (shell-maker-buffer shell-maker--config)
                               (current-buffer)))
               'face 'font-lock-doc-markup-face))

(defun chatgpt-shell-rename-block-at-point ()
  "Rename block at point (perhaps a different language)."
  (interactive)
  (save-excursion
    (if-let ((block (chatgpt-shell-markdown-block-at-point)))
        (if (map-elt block 'language)
            (perform-replace (map-elt block 'language)
                             (read-string "Name: " nil nil "") nil nil nil nil nil
                             (map-elt block 'language-start) (map-elt block 'language-end))
          (let ((new-name (read-string "Name: " nil nil "")))
            (goto-char (map-elt block 'language-start))
            (insert new-name)
            (chatgpt-shell--put-source-block-overlays)))
      (user-error "No block at point"))))

(defun chatgpt-shell-remove-block-overlays ()
  "Remove block overlays.  Handy for renaming blocks."
  (interactive)
  (dolist (overlay (overlays-in (point-min) (point-max)))
    (delete-overlay overlay)))

(defun chatgpt-shell-refresh-rendering ()
  "Refresh markdown rendering by re-applying to entire buffer."
  (interactive)
  (chatgpt-shell--put-source-block-overlays))

(defun chatgpt-shell--put-source-block-overlays ()
  "Put overlays for all source blocks."
  (when chatgpt-shell-highlight-blocks
    (let* ((source-blocks (chatgpt-shell--source-blocks))
           (avoid-ranges (seq-map (lambda (block)
                                    (map-elt block 'body))
                                  source-blocks)))
      (dolist (overlay (overlays-in (point-min) (point-max)))
        (delete-overlay overlay))
      (dolist (block source-blocks)
        (chatgpt-shell--fontify-source-block
         (car (map-elt block 'start))
         (cdr (map-elt block 'start))
         (buffer-substring-no-properties (car (map-elt block 'language))
                                         (cdr (map-elt block 'language)))
         (car (map-elt block 'language))
         (cdr (map-elt block 'language))
         (car (map-elt block 'body))
         (cdr (map-elt block 'body))
         (car (map-elt block 'end))
         (cdr (map-elt block 'end))))
      (dolist (link (chatgpt-shell--markdown-links avoid-ranges))
        (chatgpt-shell--fontify-link
         (map-elt link 'start)
         (map-elt link 'end)
         (car (map-elt link 'title))
         (cdr (map-elt link 'title))
         (car (map-elt link 'url))
         (cdr (map-elt link 'url))))
      (dolist (header (chatgpt-shell--markdown-headers avoid-ranges))
        (chatgpt-shell--fontify-header
         (map-elt header 'start)
         (map-elt header 'end)
         (car (map-elt header 'level))
         (cdr (map-elt header 'level))
         (car (map-elt header 'title))
         (cdr (map-elt header 'title))))
      (dolist (bold (chatgpt-shell--markdown-bolds avoid-ranges))
        (chatgpt-shell--fontify-bold
         (map-elt bold 'start)
         (map-elt bold 'end)
         (car (map-elt bold 'text))
         (cdr (map-elt bold 'text))))
      (dolist (italic (chatgpt-shell--markdown-italics avoid-ranges))
        (chatgpt-shell--fontify-italic
         (map-elt italic 'start)
         (map-elt italic 'end)
         (car (map-elt italic 'text))
         (cdr (map-elt italic 'text))))
      (dolist (strikethrough (chatgpt-shell--markdown-strikethroughs avoid-ranges))
        (chatgpt-shell--fontify-strikethrough
         (map-elt strikethrough 'start)
         (map-elt strikethrough 'end)
         (car (map-elt strikethrough 'text))
         (cdr (map-elt strikethrough 'text))))
      (dolist (inline-code (chatgpt-shell--markdown-inline-codes avoid-ranges))
        (chatgpt-shell--fontify-inline-code
         (car (map-elt inline-code 'body))
         (cdr (map-elt inline-code 'body)))))))

(defun chatgpt-shell--unpaired-length (length)
  "Expand LENGTH to include paired responses.

Each request has a response, so double LENGTH if set.

Add one for current request (without response).

If no LENGTH set, use 2048."
  (if length
      (1+ (* 2 length))
    2048))

(defun chatgpt-shell-view-at-point ()
  "View prompt and output at point in a separate buffer."
  (interactive)
  (unless (eq major-mode 'chatgpt-shell-mode)
    (user-error "Not in a shell"))
  (let ((prompt-pos (save-excursion
                      (goto-char (process-mark
                                  (get-buffer-process (current-buffer))))
                      (point)))
        (buf))
    (save-excursion
      (when (>= (point) prompt-pos)
        (goto-char prompt-pos)
        (forward-line -1)
        (end-of-line))
      (let* ((items (chatgpt-shell--user-assistant-messages
                     (shell-maker--command-and-response-at-point)))
             (command (string-trim (or (map-elt (seq-first items) 'content) "")))
             (response (string-trim (or (map-elt (car (last items)) 'content) ""))))
        (setq buf (generate-new-buffer (if command
                                           (concat
                                            (buffer-name (current-buffer)) "> "
                                            ;; Only the first line of prompt.
                                            (seq-first (split-string command "\n")))
                                         (concat (buffer-name (current-buffer)) "> "
                                                 "(no prompt)"))))
        (when (seq-empty-p items)
          (user-error "Nothing to view"))
        (with-current-buffer buf
          (save-excursion
            (insert (propertize (or command "") 'face font-lock-doc-face))
            (when (and command response)
              (insert "\n\n"))
            (insert (or response "")))
          (chatgpt-shell--put-source-block-overlays)
          (view-mode +1)
          (setq view-exit-action 'kill-buffer))))
    (switch-to-buffer buf)
    buf))

(defun chatgpt-shell--extract-history (text prompt-regexp)
  "Extract all command and responses in TEXT with PROMPT-REGEXP."
  (chatgpt-shell--user-assistant-messages
   (shell-maker--extract-history text prompt-regexp)))

(defun chatgpt-shell--user-assistant-messages (history)
  "Convert HISTORY to ChatGPT format.

Sequence must be a vector for json serialization.

For example:

 [
   ((role . \"user\") (content . \"hello\"))
   ((role . \"assistant\") (content . \"world\"))
 ]"
  (let ((result))
    (mapc
     (lambda (item)
       (when (car item)
         (push (list (cons 'role "user")
                     (cons 'content (car item))) result))
       (when (cdr item)
         (push (list (cons 'role "assistant")
                     (cons 'content (cdr item))) result)))
     history)
    (nreverse result)))

(defun chatgpt-shell-run-command (command callback)
  "Run COMMAND list asynchronously and call CALLBACK function.

CALLBACK can be like:

\(lambda (success output)
  (message \"%s\" output))"
  (let* ((buffer (generate-new-buffer "*run command*"))
         (proc (apply #'start-process
                      (append `("exec" ,buffer) command))))
    (set-process-sentinel
     proc
     (lambda (proc _)
       (with-current-buffer buffer
         (funcall callback
                  (equal (process-exit-status proc) 0)
                  (buffer-string))
         (kill-buffer buffer))))))

(defun chatgpt-shell--resolve-internal-language (language)
  "Resolve external LANGUAGE to internal.

For example \"elisp\" -> \"emacs-lisp\"."
  (when language
    (or (map-elt chatgpt-shell-language-mapping
                 (downcase (string-trim language)))
        (when (intern (concat (downcase (string-trim language))
                              "-mode"))
          (downcase (string-trim language))))))

(defun chatgpt-shell-block-action-at-point ()
  "Return t if block at point has an action.  nil otherwise."
  (let* ((source-block (chatgpt-shell-markdown-block-at-point))
         (language (chatgpt-shell--resolve-internal-language
                    (map-elt source-block 'language)))
         (actions (chatgpt-shell--get-block-actions language)))
    actions
    (if actions
        actions
      (chatgpt-shell--org-babel-command language))))

(defun chatgpt-shell--get-block-actions (language)
  "Get block actions for LANGUAGE."
  (map-elt chatgpt-shell-source-block-actions
           (chatgpt-shell--resolve-internal-language
            language)))

(defun chatgpt-shell--org-babel-command (language)
  "Resolve LANGUAGE to org babel command."
  (require 'ob)
  (when language
    (ignore-errors
      (or (require (intern (concat "ob-" (capitalize language))) nil t)
          (require (intern (concat "ob-" (downcase language))) nil t)))
    (let ((f (intern (concat "org-babel-execute:" language)))
          (f-cap (intern (concat "org-babel-execute:" (capitalize language)))))
      (if (fboundp f)
          f
        (if (fboundp f-cap)
            f-cap)))))

(defun chatgpt-shell-execute-block-action-at-point ()
  "Execute block at point."
  (interactive)
  (if-let ((block (chatgpt-shell-markdown-block-at-point)))
      (if-let ((actions (chatgpt-shell--get-block-actions (map-elt block 'language)))
               (action (map-elt actions 'primary-action))
               (confirmation (map-elt actions 'primary-action-confirmation))
               (default-directory "/tmp"))
          (when (y-or-n-p confirmation)
            (funcall action (buffer-substring-no-properties
                             (map-elt block 'start)
                             (map-elt block 'end))))
        (if (and (map-elt block 'language)
                 (chatgpt-shell--org-babel-command
                  (chatgpt-shell--resolve-internal-language
                   (map-elt block 'language))))
            (chatgpt-shell-execute-babel-block-action-at-point)
          (user-error "No primary action for %s blocks" (map-elt block 'language))))
    (user-error "No block at point")))

(defun chatgpt-shell--override-language-params (language params)
  "Override PARAMS for LANGUAGE if found in `chatgpt-shell-babel-headers'."
  (if-let* ((overrides (map-elt chatgpt-shell-babel-headers
                                language))
            (temp-dir (file-name-as-directory
                       (make-temp-file "chatgpt-shell-" t)))
            (temp-file (concat temp-dir "source-block-" language)))
      (if (cdr (assq :file overrides))
          (append (list
                   (cons :file
                         (replace-regexp-in-string (regexp-quote "<temp-file>")
                                                   temp-file
                                                   (cdr (assq :file overrides)))))
                  (assq-delete-all :file overrides)
                  params)
        (append
         overrides
         params))
    params))

(defun chatgpt-shell-execute-babel-block-action-at-point ()
  "Execute block as org babel."
  (interactive)
  (require 'ob)
  (if-let ((block (chatgpt-shell-markdown-block-at-point)))
      (if-let* ((language (chatgpt-shell--resolve-internal-language
                           (map-elt block 'language)))
                (babel-command (chatgpt-shell--org-babel-command language))
                (lang-headers (intern
                               (concat "org-babel-default-header-args:" language)))
                (bound (fboundp babel-command))
                (default-directory "/tmp"))
          (when (y-or-n-p (format "Execute %s ob block?" (capitalize language)))
            (message "Executing %s block..." (capitalize language))
            (let* ((params (org-babel-process-params
                            (chatgpt-shell--override-language-params
                             language
                             (org-babel-merge-params
                              org-babel-default-header-args
                              (and (boundp
                                    (intern
                                     (concat "org-babel-default-header-args:" language)))
                                   (eval (intern
                                          (concat "org-babel-default-header-args:" language)) t))))))
                   (output (progn
                             (when (get-buffer org-babel-error-buffer-name)
                               (kill-buffer (get-buffer org-babel-error-buffer-name)))
                             (funcall babel-command
                                      (buffer-substring-no-properties
                                       (map-elt block 'start)
                                       (map-elt block 'end)) params)))
                   (buffer))
              (if (and output (not (stringp output)))
                  (setq output (format "%s" output))
                (when (and (cdr (assq :file params))
                           (file-exists-p (cdr (assq :file params))))
                  (setq output (cdr (assq :file params)))))
              (if (and output (not (string-empty-p output)))
                  (progn
                    (setq buffer (get-buffer-create (format "*%s block output*" (capitalize language))))
                    (with-current-buffer buffer
                      (save-excursion
                        (let ((inhibit-read-only t))
                          (erase-buffer)
                          (setq output (when output (string-trim output)))
                          (if (file-exists-p output) ;; Output was a file.
                              ;; Image? insert image.
                              (if (member (downcase (file-name-extension output))
                                          '("jpg" "jpeg" "png" "gif" "bmp" "webp"))
                                  (progn
                                    (insert "\n")
                                    (insert-image (create-image output)))
                                ;; Insert content of all other file types.
                                (insert-file-contents output))
                            ;; Just text output, insert that.
                            (insert output))))
                      (view-mode +1)
                      (setq view-exit-action 'kill-buffer))
                    (message "")
                    (select-window (display-buffer buffer)))
                (if (get-buffer org-babel-error-buffer-name)
                    (select-window (display-buffer org-babel-error-buffer-name))
                  (setq buffer (get-buffer-create (format "*%s block output*" (capitalize language))))
                  (message "No output. Check %s blocks work in your .org files." language)))))
        (user-error "No primary action for %s blocks" (map-elt block 'language)))
    (user-error "No block at point")))

(defun chatgpt-shell-eval-elisp-block-in-ielm (text)
  "Run elisp source in TEXT."
  (chatgpt-shell-send-to-ielm-buffer text t))

(defun chatgpt-shell-compile-swift-block (text)
  "Compile Swift source in TEXT."
  (when-let* ((source-file (chatgpt-shell-write-temp-file text ".swift"))
              (default-directory (file-name-directory source-file)))
    (chatgpt-shell-run-command
     `("swiftc" ,(file-name-nondirectory source-file))
     (lambda (success output)
       (if success
           (message
            (concat (propertize "Compiles cleanly" 'face '(:foreground "green"))
                    " :)"))
         (let ((buffer (generate-new-buffer "*block error*")))
           (with-current-buffer buffer
             (save-excursion
               (insert
                (chatgpt-shell--remove-compiled-file-names
                 (file-name-nondirectory source-file)
                 (ansi-color-apply output))))
             (compilation-mode)
             (view-mode +1)
             (setq view-exit-action 'kill-buffer))
           (select-window (display-buffer buffer)))
         (message
          (concat (propertize "Compilation failed" 'face '(:foreground "orange"))
                  " :(")))))))

(defun chatgpt-shell-write-temp-file (content extension)
  "Create a temporary file with EXTENSION and write CONTENT to it.

Return the file path."
  (let* ((temp-dir (file-name-as-directory
                    (make-temp-file "chatgpt-shell-" t)))
         (temp-file (concat temp-dir "source-block" extension)))
    (with-temp-file temp-file
      (insert content)
      (let ((inhibit-message t))
        (write-file temp-file)))
    temp-file))

(defun chatgpt-shell--remove-compiled-file-names (filename text)
  "Remove lines starting with FILENAME in TEXT.

Useful to remove temp file names from compilation output when
compiling source blocks."
  (replace-regexp-in-string
   (rx-to-string `(: bol ,filename (one-or-more (not (any " "))) " ") " ")
   "" text))

(provide 'chatgpt-shell)

;;; chatgpt-shell.el ends here<|MERGE_RESOLUTION|>--- conflicted
+++ resolved
@@ -1607,20 +1607,8 @@
           (list "--fail-with-body"
                 "--no-progress-meter"
                 "-m" (number-to-string chatgpt-shell-request-timeout)
-<<<<<<< HEAD
-                "-H" "Content-Type: application/json; charset=utf-8"
-                "-H" (format "Authorization: Bearer %s"
-                             (cond ((stringp chatgpt-shell-openai-key)
-                                    chatgpt-shell-openai-key)
-                                   ((functionp chatgpt-shell-openai-key)
-                                    (condition-case _err
-                                        (funcall chatgpt-shell-openai-key)
-                                      (error
-                                       "KEY-NOT-FOUND")))))
-=======
-                "-H" "Content-Type: application/json"
+                "-H" "Content-Type: application/json charset=utf-8"
                 "-H" (funcall chatgpt-shell-auth-header)
->>>>>>> c5f470a1
                 "-d" (shell-maker--json-encode request-data))))
 
 (defun chatgpt-shell--make-payload (history)
